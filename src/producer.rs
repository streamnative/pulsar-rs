--- conflicted
+++ resolved
@@ -1279,14 +1279,9 @@
     }
 
     /// sets the message's ordering key for key_shared subscription
-<<<<<<< HEAD
+    #[cfg_attr(feature = "telemetry", tracing::instrument(skip_all))]
     pub fn with_ordering_key<S: Into<Vec<u8>>>(mut self, ordering_key: S) -> Self {
         self.ordering_key = Some(ordering_key.into());
-=======
-    #[cfg_attr(feature = "telemetry", tracing::instrument(skip_all))]
-    pub fn with_ordering_key<S: Into<String>>(mut self, partition_key: S) -> Self {
-        self.partition_key = Some(partition_key.into());
->>>>>>> 172da2dd
         self
     }
 
